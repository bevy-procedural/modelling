#https://github.com/bevyengine/bevy_github_ci_template/tree/main

name: CI

on:
  push:
    branches: [main]
  pull_request:
    branches: [main]

env:
  CARGO_TERM_COLOR: always

jobs:
<<<<<<< HEAD
    build:
        runs-on: ubuntu-latest

        steps:
            - uses: actions/checkout@v3
            - name: Install Dependencies
              # alsa-sys deps: https://github.com/Spotifyd/spotifyd/issues/183#issuecomment-476384541
              # libudev-sys: https://github.com/hecrj/coffee/issues/119
              run: sudo apt-get update && sudo apt-get install -y libasound2-dev portaudio19-dev build-essential libpulse-dev libdbus-1-dev libudev-dev xorg-dev libglu1-mesa libgl1-mesa-dev xvfb libxinerama1 libxcursor1
            - name: Build
              run: cargo build --verbose
            - name: Run tests
              run: cargo test --verbose
=======
  # Run cargo test
  test:
    name: Test Suite
    runs-on: ubuntu-latest
    timeout-minutes: 30
    steps:
      - name: Checkout sources
        uses: actions/checkout@v4
      - name: Cache
        uses: actions/cache@v4
        with:
          path: |
            ~/.cargo/bin/
            ~/.cargo/registry/index/
            ~/.cargo/registry/cache/
            ~/.cargo/git/db/
            target/
          key: ${{ runner.os }}-cargo-test-${{ hashFiles('**/Cargo.toml') }}
      - name: Install stable toolchain
        uses: dtolnay/rust-toolchain@stable
      - name: Install Dependencies
        run: sudo apt-get update; sudo apt-get install --no-install-recommends libasound2-dev libudev-dev
      - name: Run cargo test
        run: cargo test --verbose --no-default-features --features="bevy,fonts,svg"
>>>>>>> 9f867426
<|MERGE_RESOLUTION|>--- conflicted
+++ resolved
@@ -12,21 +12,6 @@
   CARGO_TERM_COLOR: always
 
 jobs:
-<<<<<<< HEAD
-    build:
-        runs-on: ubuntu-latest
-
-        steps:
-            - uses: actions/checkout@v3
-            - name: Install Dependencies
-              # alsa-sys deps: https://github.com/Spotifyd/spotifyd/issues/183#issuecomment-476384541
-              # libudev-sys: https://github.com/hecrj/coffee/issues/119
-              run: sudo apt-get update && sudo apt-get install -y libasound2-dev portaudio19-dev build-essential libpulse-dev libdbus-1-dev libudev-dev xorg-dev libglu1-mesa libgl1-mesa-dev xvfb libxinerama1 libxcursor1
-            - name: Build
-              run: cargo build --verbose
-            - name: Run tests
-              run: cargo test --verbose
-=======
   # Run cargo test
   test:
     name: Test Suite
@@ -50,5 +35,4 @@
       - name: Install Dependencies
         run: sudo apt-get update; sudo apt-get install --no-install-recommends libasound2-dev libudev-dev
       - name: Run cargo test
-        run: cargo test --verbose --no-default-features --features="bevy,fonts,svg"
->>>>>>> 9f867426
+        run: cargo test --verbose --no-default-features --features="bevy,fonts,svg"